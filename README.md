## Couch Potato

... is a persistence layer written in ruby for CouchDB.

### Mission

The goal of Couch Potato is to create a minimal framework in order to store and retrieve Ruby objects to/from CouchDB and create and query views.

It follows the document/view/querying semantics established by CouchDB and won't try to mimic ActiveRecord behavior in any way as that IS BAD.

Code that uses Couch Potato should be easy to test.

Lastly Couch Potato aims to provide a seamless integration with Ruby on Rails, e.g. routing, form helpers etc.

### Core Features

* persisting objects by including the CouchPotato::Persistence module
* declarative views with either custom or generated map/reduce functions
* extensive spec suite

### Installation

Couch Potato is hosted as a gem on github which you can install like this:

    sudo gem source --add http://gems.github.com # if you haven't already
    sudo gem install langalex-couch_potato

#### Using with your ruby application:

    require 'rubygems'
    gem 'langalex-couch_potato'
    require 'couch_potato'

Alternatively you can download or clone the source repository and then require lib/couch_potato.rb.

You MUST specificy the name of the database:

    CouchPotato::Config.database_name = 'name of the db'

The server URL will default to http://localhost:5984/ unless specified with:

    CouchPotato::Config.database_server = "http://example.com:5984/"

#### Using with Rails

Add to your config/environment.rb:

    config.gem 'langalex-couch_potato', :lib => 'couch_potato', :source => 'http://gems.github.com'

Then create a config/couchdb.yml:

    development: development_db_name
    test: test_db_name
    production: http://db.server/production_db_name

Alternatively you can also install Couch Potato directly as a plugin.

### Introduction

This is a basic tutorial on how to use Couch Potato. If you want to know all the details feel free to read the specs.

#### Save, load objects

First you need a class.

    class User
    end

To make instances of this class persistent include the persistence module:

    class User
      include CouchPotato::Persistence
    end

If you want to store any properties you have to declare them:

    class User
      include CouchPotato::Persistence

      property :name
    end

Properties can be of any type:

    class User
      include CouchPotato::Persistence

      property :address, :type => Address
    end

Now you can save your objects. All database operations are encapsulated in the CouchPotato::Database class. This separates your domain logic from the database access logic which makes it easier to write tests and also keeps you models smaller and cleaner.

    user = User.new :name => 'joe'
    CouchPotato.database.save_document user # or save_document!

You can of course also retrieve your instance:

    CouchPotato.database.load_document "id_of_the_user_document" # => <#User 0x3075>


#### Properties

You can access the properties you declared above through normal attribute accessors.

    user.name # => 'joe'
    user.name = {:first => ['joe', 'joey'], :last => 'doe', :middle => 'J'} # you can set any ruby object that responds_to :to_json (includes all core objects)
    user._id # => "02097f33a0046123f1ebc0ebb6937269"
    user._rev # => "2769180384"
    user.created_at # => Fri Oct 24 19:05:54 +0200 2008
    user.updated_at # => Fri Oct 24 19:05:54 +0200 2008
    user.new? # => false

If you want to have properties that don't map to any JSON type, i.e. other than String, Number, Boolean, Hash or Array you have to define the type like this:

    class User
      property :date_of_birth, :type => Date
    end

The date_of_birth property is now automatically serialized to JSON and back when storing/retrieving objects.

#### Dirty tracking

CouchPotato tracks the dirty state of attributes in the same way ActiveRecord does:

    user = User.create :name => 'joe'
    user.name # => 'joe'
    user.name_changed? # => false
    user.name_was # => nil

You can also force a dirty state:

    user.name = 'jane'
    user.name_changed? # => true
    user.name_not_changed
    user.name_changed? # => false
    CouchPotato.database.save_document user # does nothing as no attributes are dirty


#### Object validations

Couch Potato uses the validatable library for vaidation (http://validatable.rubyforge.org/)\

    class User
      property :name
      validates_presence_of :name
    end

    user = User.new
    user.valid? # => false
    user.errors.on(:name) # => [:name, 'can't be blank']

#### Finding stuff

In order to find data in your CouchDB you have to create a view first. Couch Potato offers you to create and manage those views for you. All you have to do is declare them in your classes:

    class User
      include CouchPotato::Persistence
      property :name

      view :all, :key => :created_at
    end

This will create a view called "all" in the "user" design document with a map function that emits "created_at" for every user document.

    CouchPotato.database.view User.all

This will load all user documents in your database sorted by created_at.

    CouchPotato.database.view User.all(:key => (Time.now- 10)..(Time.now), :descending => true)

Any options you pass in will be passed onto CouchDB.

Composite keys are also possible:

    class User
      property :name

      view :all, :key => [:created_at, :name]
    end

The creation of views is based on view specification classes (see the CouchPotato::View module). The above code uses the ModelViewSpec class which is used to find models by their properties. For more sophisticated searches you can use other view specifications (either use the built-in or provide your own) by passing a type parameter:

If you have larger structures and you only want to load some attributes you can use the PropertiesViewSpec (the full class name is automatically derived):

    class User
      property :name
      property :bio

      view :all, :key => :created_at, :properties => [:name], :type => :properties
    end

  CouchPotato.database.view(User.everyone).first.name # => "joe"
  CouchPotato.database.view(User.everyone).first.bio # => nil

You can also pass in custom map/reduce functions with the custom view spec:

    class User
      view :all, :map => "function(doc) { emit(doc.created_at, null)}", :include_docs => true, :type => :custom
    end

If you don't want the results to be converted into models the raw view is your friend:

    class User
      view :all, :map => "function(doc) { emit(doc.created_at, doc.name)}", :type => :raw
    end

When querying this view you will get the raw data returned by CouchDB which looks something like this: {'total_entries': 2, 'rows': [{'value': 'alex', 'key': '2009-01-03 00:02:34 +000', 'id': '75976rgi7546gi02a'}]}

To process this raw data you can also pass in a results filter:

    class User
      view :all, :map => "function(doc) { emit(doc.created_at, doc.name)}", :type => :raw, :results_filter => lambda {|results| results['rows'].map{|row| row['value']}}
    end

In this case querying the view would only return the emitted value for each row.

You can pass in your own view specifications by passing in :type => MyViewSpecClass. Take a look at the CouchPotato::View::*ViewSpec classes to get an idea of how this works.

#### Associations

Not supported. Not sure if they ever will be. You can implement those yourself using views and custom methods on your models.

#### Callbacks

Couch Potato supports the usual lifecycle callbacks known from ActiveRecord:

    class User
      include CouchPotato::Persistence

      before_create :do_something_before_create
      before_update {|user| user.do_something_on_update}
    end

<<<<<<< HEAD
This will call the method do_something_before_create before creating an object and run the given lambda before updating one. Lambda callbacks get passed the model as their first argument. Optionally if a lambda declares two arguments it also gets passed the database object. This is useful for creating other objects or querying views. Method callbacks don't receive any arguments by default but will get passed the database if they declare an argument. The database argument is not available on before_validation callbacks since valid? can be called without passing the object to the database.
=======
This will call the method do_something_before_create before creating an object and run the given lambda before updating one. Lambda callbacks get passed the model as their first argument. Method callbacks don't receive any arguments.
>>>>>>> 83ccc157

Supported callbacks are: :before_validation, :before_validation_on_create, :before_validation_on_update, :before_validation_on_save, :before_create, :after_create, :before_update, :after_update, :before_save, :after_save, :before_destroy, :after_destroy.

If you need access to the database in a callback: Couch Potato automatically assigns a database instance to the model before saving and when loading. It is available as _database_ accessor from within your model instance.

#### Testing

To make testing easier and faster database logic has been put into its own class, which you can replace and stub out in whatever way you want:

    class User
      include CouchPotato::Persistence
    end

    # RSpec
    describe 'save a user' do
      it 'should save' do
        couchrest_db = stub 'couchrest_db',
        database = CouchPotato::Database.new couchrest_db
        user = User.new
        couchrest_db.should_receive(:save_doc).with(...)
        database.save_document user
      end
    end

By creating you own instances of CouchPotato::Database and passing them a fake CouchRest database instance you can completely disconnect your unit tests/spec from the database.

### Helping out

Please fix bugs, add more specs, implement new features by forking the github repo at http://github.com/langalex/couch_potato.

You can run all the specs by calling 'rake spec_unit' and 'rake spec_functional' in the root folder of Couch Potato. The specs require a running CouchDB instance at http://localhost:5984

I will only accept patches that are covered by specs - sorry.

### Contact

If you have any questions/suggestions etc. please contact me at alex at upstream-berlin.com or @langalex on twitter.<|MERGE_RESOLUTION|>--- conflicted
+++ resolved
@@ -231,11 +231,7 @@
       before_update {|user| user.do_something_on_update}
     end
 
-<<<<<<< HEAD
-This will call the method do_something_before_create before creating an object and run the given lambda before updating one. Lambda callbacks get passed the model as their first argument. Optionally if a lambda declares two arguments it also gets passed the database object. This is useful for creating other objects or querying views. Method callbacks don't receive any arguments by default but will get passed the database if they declare an argument. The database argument is not available on before_validation callbacks since valid? can be called without passing the object to the database.
-=======
 This will call the method do_something_before_create before creating an object and run the given lambda before updating one. Lambda callbacks get passed the model as their first argument. Method callbacks don't receive any arguments.
->>>>>>> 83ccc157
 
 Supported callbacks are: :before_validation, :before_validation_on_create, :before_validation_on_update, :before_validation_on_save, :before_create, :after_create, :before_update, :after_update, :before_save, :after_save, :before_destroy, :after_destroy.
 
