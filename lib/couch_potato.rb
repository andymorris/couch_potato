--- conflicted
+++ resolved
@@ -7,10 +7,10 @@
 
 JSON.create_id = 'ruby_class'
 
-<<<<<<< HEAD
 module CouchPotato
-  Config = Struct.new(:database_name, :validation_framework).new
+  Config = Struct.new(:database_name, :validation_framework, :split_design_documents_per_view).new
   Config.validation_framework = :active_model
+  Config.split_design_documents_per_view = false
   
   class NotFound < StandardError; end
 
@@ -18,18 +18,6 @@
   def self.database
     @@__database ||= Database.new(self.couchrest_database)
   end
-=======
-unless defined?(CouchPotato)
-  module CouchPotato
-    Config = Struct.new(:database_name, :validation_framework, :split_design_documents_per_view).new
-    Config.validation_framework = :active_model
-    Config.split_design_documents_per_view = false
-
-    # Returns a database instance which you can then use to create objects and query views. You have to set the CouchPotato::Config.database_name before this works.
-    def self.database
-      @@__database ||= Database.new(self.couchrest_database)
-    end
->>>>>>> 2ecb1387
 
   # Returns the underlying CouchRest database object if you want low level access to your CouchDB. You have to set the CouchPotato::Config.database_name before this works.
   def self.couchrest_database
