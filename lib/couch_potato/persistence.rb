require 'digest/md5'
require File.dirname(__FILE__) + '/database'
require File.dirname(__FILE__) + '/persistence/active_model_compliance'
require File.dirname(__FILE__) + '/persistence/properties'
require File.dirname(__FILE__) + '/persistence/magic_timestamps'
require File.dirname(__FILE__) + '/persistence/callbacks'
require File.dirname(__FILE__) + '/persistence/json'
require File.dirname(__FILE__) + '/persistence/dirty_attributes'
require File.dirname(__FILE__) + '/persistence/ghost_attributes'
require File.dirname(__FILE__) + '/persistence/attachments'
require File.dirname(__FILE__) + '/persistence/type_caster'
require File.dirname(__FILE__) + '/view/custom_views'
require File.dirname(__FILE__) + '/view/lists'
require File.dirname(__FILE__) + '/view/view_query'


module CouchPotato
  module Persistence
    
    def self.included(base) #:nodoc:
      base.send :include, Properties, Callbacks, Json, CouchPotato::View::CustomViews, CouchPotato::View::Lists
      base.send :include, DirtyAttributes, GhostAttributes, Attachments
      base.send :include, MagicTimestamps, ActiveModelCompliance
      base.send :include, Validation
      base.class_eval do
        attr_accessor :_id, :_rev, :_deleted, :database
        alias_method :id, :_id
        alias_method :id=, :_id=
      end
    end

    # initialize a new instance of the model optionally passing it a hash of attributes.
    # the attributes have to be declared using the #property method.
    # the new model will be yielded to an optionally given block.
    # 
    # example: 
    #   class Book
    #     include CouchPotato::Persistence
    #     property :title
    #   end
    #   book = Book.new :title => 'Time to Relax'
    #
    #   OR
    #
    #   book = Book.new do |b|
    #     b.title = 'Time to Relax'
    #   end
    #   book.title # => 'Time to Relax'
    def initialize(attributes = {})
<<<<<<< HEAD
      attributes.each do |name, value|
        self.send("#{name}=", value)
      end if attributes
      yield self if block_given?
=======
      if attributes
        attributes.each do |name, value|
          self.send("#{name}=", value)
        end
      end
>>>>>>> 9dcb8f54
    end
    
    # assign multiple attributes at once.
    # the attributes have to be declared using the #property method
    #
    # example:
    #   class Book
    #     include CouchPotato::Persistence
    #     property :title
    #     property :year
    #   end
    #   book = Book.new
    #   book.attributes = {:title => 'Time to Relax', :year => 2009}
    #   book.title # => 'Time to Relax'
    #   book.year # => 2009
    def attributes=(hash)
      hash.each do |attribute, value|
        self.send "#{attribute}=", value
      end
    end
    
    # returns all of a model's attributes that have been defined using the #property method as a Hash
    #
    # example:
    #   class Book
    #     include CouchPotato::Persistence
    #     property :title
    #     property :year
    #   end
    #   book = Book.new :year => 2009
    #   book.attributes # => {:title => nil, :year => 2009}
    def attributes
      self.class.properties.inject({}) do |res, property|
        property.value(res, self)
        res
      end
    end
    
    # returns true if a  model hasn't been saved yet, false otherwise
    def new?
      _rev.nil?
    end
    alias_method :new_record?, :new?
    
    # returns the document id
    # this is used by rails to construct URLs
    # can be overridden to for example use slugs for URLs instead if ids
    def to_param
      _id
    end
    
    def ==(other) #:nodoc:
      other.class == self.class && self.to_json == other.to_json
    end
    
    def eql?(other)
      self == other
    end
    
    def hash
      _id.hash * (_id.hash.to_s.size ** 10) + _rev.hash
    end
   
    def inspect
      attributes_as_string = attributes.map {|attribute, value| "#{attribute}: #{value.inspect}"}.join(", ")
      %Q{#<#{self.class} _id: "#{_id}", _rev: "#{_rev}", #{attributes_as_string}>}
    end
  end    
end<|MERGE_RESOLUTION|>--- conflicted
+++ resolved
@@ -47,18 +47,12 @@
     #   end
     #   book.title # => 'Time to Relax'
     def initialize(attributes = {})
-<<<<<<< HEAD
-      attributes.each do |name, value|
-        self.send("#{name}=", value)
-      end if attributes
-      yield self if block_given?
-=======
       if attributes
         attributes.each do |name, value|
           self.send("#{name}=", value)
         end
       end
->>>>>>> 9dcb8f54
+      yield self if block_given?
     end
     
     # assign multiple attributes at once.
