--- conflicted
+++ resolved
@@ -1,53 +1,6 @@
 module CouchPotato
   module Persistence
     module Callbacks
-<<<<<<< HEAD
-      
-=======
-
-      class Callback #:nodoc:
-        def initialize(model, name, database)
-          @model, @name, @database = model, name, database
-        end
-
-        def run
-          if @name.is_a?(Symbol)
-            run_method_callback @name
-          elsif @name.is_a?(Proc)
-            run_lambda_callback @name
-          else
-            raise "Don't know how to handle callback of type #{name.class.name}"
-          end
-        end
-
-        private
-
-        def run_method_callback(name)
-          if [-1, 0].include? callback_method(name).arity
-            @model.send name
-          elsif callback_method(name).arity == 1
-            @model.send name, @database
-          else
-            raise "Don't know how to handle method callback with #{callback_method(name).arity} arguments"
-          end
-        end
-
-        def callback_method(name)
-          @model.method(name)
-        end
-
-        def run_lambda_callback(lambda)
-          if lambda.arity == 1
-            lambda.call @model
-          elsif lambda.arity == 2
-            lambda.call @model, @database
-          else raise "Don't know how to handle lambda callback with #{lambda.arity} arguments"
-          end
-        end
-
-      end
-
->>>>>>> e9836b2b
       def self.included(base)
         base.extend ClassMethods
 
@@ -65,15 +18,9 @@
       end
 
       # Runs all callbacks on a model with the given name, i.g. :after_create.
-<<<<<<< HEAD
       # 
       # This method is called by the CouchPotato::Database object when saving/destroying an object 
       def run_callbacks(name)
-=======
-      #
-      # This method is called by the CouchPotato::Database object when saving/destroying an object
-      def run_callbacks(name, database)
->>>>>>> e9836b2b
         return if skip_callbacks
         self.class.callbacks[name].uniq.each do |callback|
           if callback.is_a?(Symbol)
