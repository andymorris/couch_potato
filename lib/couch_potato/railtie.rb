--- conflicted
+++ resolved
@@ -3,17 +3,13 @@
 
 module CouchPotato
   def self.rails_init
-<<<<<<< HEAD
-    config = YAML::load(ERB.new(File.read(Rails.root.join('config/couchdb.yml'))).result)[Rails.env]
+    config = YAML::load(ERB.new(File.read(Rails.root.join('config/couchdb.yml'))).result)[RAILS_ENV]
     if config.is_a?(String)
       CouchPotato::Config.database_name = config
     else
       CouchPotato::Config.database_name = config['database']
       CouchPotato::Config.validation_framework = config['validation_framework']
     end
-=======
-    CouchPotato::Config.database_name = YAML::load(File.read(Rails.root.join('config/couchdb.yml')))[RAILS_ENV]
->>>>>>> 99d68f11
   end
 
   if defined?(::Rails::Railtie)
