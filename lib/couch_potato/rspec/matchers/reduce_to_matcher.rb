--- conflicted
+++ resolved
@@ -30,11 +30,7 @@
           var keys = #{@keys.to_json};
           var values = #{@values.to_json};
           var reduce = #{view_spec.reduce_function};
-<<<<<<< HEAD
-          JSON.stringify({result: reduce(docs, keys, #{@rereduce})});
-=======
-          print_r({result: reduce(keys, values, #{@rereduce})});
->>>>>>> d3a0f8ea
+          JSON.stringify({result: reduce(keys, values, #{@rereduce})});
         JS
         @actual_ruby = JSON.parse(run_js(js))['result']
         @expected_ruby == @actual_ruby
