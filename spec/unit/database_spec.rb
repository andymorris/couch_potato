require 'spec_helper'

class DbTestUser
  include CouchPotato::Persistence
end

# namespaced model
module Parent
  class Child
    include CouchPotato::Persistence
  end
end

describe CouchPotato::Database, 'new' do
  it "should raise an exception if the database doesn't exist" do
    lambda {
      CouchPotato::Database.new CouchRest.database('couch_potato_invalid')
    }.should raise_error('Database \'couch_potato_invalid\' does not exist.')
  end
end

describe CouchPotato::Database, 'full_url_to_database' do
  before(:all) do
    @database_url = CouchPotato::Config.database_name
  end

  after(:all) do
    CouchPotato::Config.database_name = @database_url
  end

  it "should return the full URL when it starts with https" do
    CouchPotato::Config.database_name = "https://example.com/database"
    CouchPotato.full_url_to_database.should == 'https://example.com/database'
  end

  it "should return the full URL when it starts with http" do
    CouchPotato::Config.database_name = "http://example.com/database"
    CouchPotato.full_url_to_database.should == 'http://example.com/database'
  end

  it "should use localhost when no protocol was specified" do
    CouchPotato::Config.database_name = "database"
    CouchPotato.full_url_to_database.should == 'http://127.0.0.1:5984/database'
  end
end

describe CouchPotato::Database, 'load' do
  it "should raise an exception if nil given" do
    db = CouchPotato::Database.new(stub('couchrest db', :info => nil))
    lambda {
      db.load nil
    }.should raise_error("Can't load a document without an id (got nil)")
  end

  it "should set itself on the model" do
    user = mock('user').as_null_object
    DbTestUser.stub!(:new).and_return(user)
    db = CouchPotato::Database.new(stub('couchrest db', :info => nil, :get => DbTestUser.json_create({JSON.create_id => 'DbTestUser'})))
    user.should_receive(:database=).with(db)
    db.load '1'
  end

  it "should load namespaced models" do
    db = CouchPotato::Database.new(stub('couchrest db', :info => nil, :get => Parent::Child.json_create({JSON.create_id => 'Parent::Child'})))
    db.load('1').class.should == Parent::Child
  end
end

describe CouchPotato::Database, 'load!' do
  it "should raise an error if no document found" do
    couchrest_db = stub('couchrest db', :info => nil)
    couchrest_db.stub(:get).and_raise(RestClient::ResourceNotFound)
    db = CouchPotato::Database.new(couchrest_db)
    lambda {
      db.load! '1'
    }.should raise_error(CouchPotato::NotFound)
  end
end

describe CouchPotato::Database, 'save_document' do
  before(:each) do
    @db = CouchPotato::Database.new(stub('couchrest db').as_null_object)
  end

  it "should set itself on the model for a new object before doing anything else" do
    @db.stub(:valid_document?).and_return false
    user = stub('user', :new? => true).as_null_object
    user.should_receive(:database=).with(@db)
    @db.save_document user
  end

  class Category
    include CouchPotato::Persistence
    property :name
    validates_presence_of :name
  end

  it "should return false when creating a new document and the validations failed" do
    CouchPotato.database.save_document(Category.new).should == false
  end

  it "should return false when saving an existing document and the validations failed" do
    category = Category.new(:name => "pizza")
    CouchPotato.database.save_document(category).should == true
    category.name = nil
    CouchPotato.database.save_document(category).should == false
  end

  describe "when creating with validate options" do
    it "should not run the validations when saved with false" do
      category = Category.new
      @db.save_document(category, false)
      category.new?.should == false
    end

    it "should run the validations when saved with true" do
      category = Category.new
      @db.save_document(category, true)
      category.new?.should == true
    end

    it "should run the validations when saved with default" do
      category = Category.new
      @db.save_document(category)
      category.new?.should == true
    end
  end

  describe "when updating with validate options" do
    it "should not run the validations when saved with false" do
      category = Category.new(:name => 'food')
      @db.save_document(category)
      category.new?.should be_false
      category.name = nil
      @db.save_document(category, false)
      category.dirty?.should be_false
    end

    it "should run the validations when saved with true" do
      category = Category.new(:name => "food")
      @db.save_document(category)
      category.new?.should == false
      category.name = nil
      @db.save_document(category, true)
      category.dirty?.should == true
      category.valid?.should == false
    end

    it "should run the validations when saved with default" do
      category = Category.new(:name => "food")
      @db.save_document(category)
      category.new?.should == false
      category.name = nil
      @db.save_document(category)
      category.dirty?.should == true
    end
  end

  describe "when saving documents with errors set in callbacks" do
    class Vulcan
      include CouchPotato::Persistence
      before_validation_on_create :set_errors
      before_validation_on_update :set_errors

      property :name
      validates_presence_of :name

      def set_errors
        errors.add(:validation, "failed")
      end
    end

    it "should keep errors added in before_validation_on_* callbacks when creating a new object" do
      spock = Vulcan.new(:name => 'spock')
      @db.save_document(spock)
      spock.errors[:validation].should == ['failed']
    end

    it "should keep errors added in before_validation_on_* callbacks when creating a new object" do
      spock = Vulcan.new(:name => 'spock')
      @db.save_document(spock, false)
      spock.new?.should == false
      spock.name = "spock's father"
      @db.save_document(spock)
      spock.errors[:validation].should == ['failed']
    end

    it "should keep errors generated from normal validations together with errors set in normal validations" do
      spock = Vulcan.new
      @db.save_document(spock)
      spock.errors[:validation].should == ['failed']
      spock.errors[:name].first.should =~ /can't be (empty|blank)/
    end

    it "should clear errors on subsequent, valid saves when creating" do
      spock = Vulcan.new
      @db.save_document(spock)

      spock.name = 'Spock'
      @db.save_document(spock)
      spock.errors[:name].should == []
    end

    it "should clear errors on subsequent, valid saves when updating" do
      spock = Vulcan.new(:name => 'spock')
      @db.save_document(spock, false)

      spock.name = nil
      @db.save_document(spock)
      spock.errors[:name].first.should =~ /can't be (empty|blank)/
<<<<<<< HEAD
      
=======

>>>>>>> 522435c9
      spock.name = 'Spock'
      @db.save_document(spock)
      spock.errors[:name].should == []
    end

  end
end

describe CouchPotato::Database, 'first' do
  before(:each) do
    @couchrest_db = stub('couchrest db').as_null_object
    @db = CouchPotato::Database.new(@couchrest_db)
    @result = stub('result')
    @spec = stub('view spec', :process_results => [@result]).as_null_object
    CouchPotato::View::ViewQuery.stub(:new => stub('view query', :query_view! => {'rows' => [@result]}))
  end

  it "should return the first result from a view query" do
    @db.first(@spec).should == @result
  end

  it "should return nil if there are no results" do
    @spec.stub(:process_results => [])
    @db.first(@spec).should be_nil
  end
end

describe CouchPotato::Database, 'first!' do
  before(:each) do
    @couchrest_db = stub('couchrest db').as_null_object
    @db = CouchPotato::Database.new(@couchrest_db)
    @result = stub('result')
    @spec = stub('view spec', :process_results => [@result]).as_null_object
    CouchPotato::View::ViewQuery.stub(:new => stub('view query', :query_view! => {'rows' => [@result]}))
  end

  it "returns the first result from a view query" do
    @db.first!(@spec).should == @result
  end

  it "raises an error if there are no results" do
    @spec.stub(:process_results => [])
    lambda {
      @db.first!(@spec)
    }.should raise_error(CouchPotato::NotFound)
  end
end

describe CouchPotato::Database, 'view' do
  before(:each) do
    @couchrest_db = stub('couchrest db').as_null_object
    @db = CouchPotato::Database.new(@couchrest_db)
    @result = stub('result')
    @spec = stub('view spec', :process_results => [@result]).as_null_object
    CouchPotato::View::ViewQuery.stub(:new => stub('view query', :query_view! => {'rows' => [@result]}))
  end

  it "initialzes a view query with map/reduce/list funtions" do
    @spec.stub(:design_document => 'design_doc', :view_name => 'my_view',
      :map_function => '<map_code>', :reduce_function => '<reduce_code>',
      :list_name => 'my_list', :list_function => '<list_code>', :language => 'javascript')
    CouchPotato::View::ViewQuery.should_receive(:new).with(
      @couchrest_db,
      'design_doc',
      {'my_view' => {
        :map => '<map_code>',
        :reduce => '<reduce_code>'
      }},
      {'my_list' => '<list_code>'},
      'javascript')
    @db.view(@spec)
  end

  it "initialzes a view query with only map/reduce functions" do
    @spec.stub(:design_document => 'design_doc', :view_name => 'my_view',
      :map_function => '<map_code>', :reduce_function => '<reduce_code>',
      :list_name => nil, :list_function => nil).as_null_object
    CouchPotato::View::ViewQuery.should_receive(:new).with(
      @couchrest_db,
      'design_doc',
      {'my_view' => {
        :map => '<map_code>',
        :reduce => '<reduce_code>'
      }}, nil, anything)
    @db.view(@spec)
  end

  it "sets itself on returned results that have an accessor" do
    @result.stub(:respond_to?).with(:database=).and_return(true)
    @result.should_receive(:database=).with(@db)
    @db.view(@spec)
  end

  it "does not set itself on returned results that don't have an accessor" do
    @result.stub(:respond_to?).with(:database=).and_return(false)
    @result.should_not_receive(:database=).with(@db)
    @db.view(@spec)
  end

  it "does not try to set itself on result sets that are not collections" do
    lambda {
      @spec.stub(:process_results => 1)
    }.should_not raise_error

    @db.view(@spec)
  end
end<|MERGE_RESOLUTION|>--- conflicted
+++ resolved
@@ -208,11 +208,7 @@
       spock.name = nil
       @db.save_document(spock)
       spock.errors[:name].first.should =~ /can't be (empty|blank)/
-<<<<<<< HEAD
-      
-=======
-
->>>>>>> 522435c9
+
       spock.name = 'Spock'
       @db.save_document(spock)
       spock.errors[:name].should == []
